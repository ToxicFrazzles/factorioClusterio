const fs = require('fs-extra');
const https = require('follow-redirects').https;
const needle = require("needle");
const child_process = require('child_process');
const path = require('path');
const syncRequest = require('sync-request');
const request = require("request");
const ncp = require('ncp').ncp;
const Rcon = require('rcon-client').Rcon;
const hashFiles = require('hash-files');
const _ = require('underscore');
const deepmerge = require("deepmerge");
const getMac = require('getmac').getMac;
const rmdirSync = require('rmdir-sync');
const ioClient = require("socket.io-client");

// internal libraries
const objectOps = require("./lib/objectOps.js");
const fileOps = require("_app/fileOps");
const stringUtils = require("./lib/stringUtils.js");
const modManager = require("./lib/manager/modManager.js");
const configManager = require("./lib/manager/configManager.js");

// require config.json
var config = require('./config');
var global = {};

if (!fs.existsSync(config.instanceDirectory)) {
	fs.mkdirSync(config.instanceDirectory);
}
if (!fs.existsSync("./sharedPlugins/")) {
	fs.mkdirSync("sharedPlugins");
}
if (!fs.existsSync("./sharedMods/")) {
	fs.mkdirSync("sharedMods");
}
const instance = process.argv[3];
const instancedirectory = config.instanceDirectory + '/' + instance;
const command = process.argv[2];

// Set the process title, shows up as the title of the CMD window on windows
// and as the process name in ps/top on linux.
process.title = "clusterioClient "+instance;

// make sure we have the master access token (can't write to master without it since clusterio 2.0)
if(!config.masterAuthToken || typeof config.masterAuthToken !== "string"){
	console.log("ERROR invalid config!");
	console.log("Master server now needs an access token for write operations. As clusterio slaves depends \
	upon this, please add your token to config.js in the field named masterAuthToken. \
	You can retrieve your auth token from the master in secret-api-token.txt after running it once.");
}
const needleOptionsWithTokenAuthHeader = {
	headers: {
		'x-access-token': config.masterAuthToken
	},
};

var instanceInfo = {};
var commandBuffer=[];
// messageInterface Management
setInterval(function(){
	let command=commandBuffer.shift();
	if(command){
		messageInterfaceInternal(command[0], command[1], command[2], command[3]);
	}
},config.msBetweenCommands || 50);

// function to handle sending commands into the game
async function messageInterfaceInternal(command, callback, resolve, reject) {
	// try to save us if you send a buffer instead of string
	if(typeof command == "object") {
		command = command.toString('utf8');
	}
	
	if(false && process.platform == "linux" && typeof command == "string" && serverprocess) {
		/*
			to send to stdin, use:
			serverprocess.stdin.write("/c command;\n")
		*/
		serverprocess.stdin.write(command+"\n");
		if(typeof callback == "function"){
			callback();
		}
		resolve();
	} else if(typeof command == "string" && client && client.send && typeof client.send == "function") {
		try {
			let str = await client.send(command+"\n");
			if(typeof callback == "function") callback(str)
			resolve(str)
		} catch (err) {
			console.log("RCON failed, server might be paused or shutting down");
			// console.log(err);
			// reject(err);
			if(typeof callback == "function"){
				callback();
			}
		}
	}
}
function messageInterface(command, callback) {
	return new Promise((resolve,reject) => {
		commandBuffer.push([command,callback, resolve, reject]);
	});
}


// handle commandline parameters
if (!command || command == "help" || command == "--help") {
	console.error("Usage: ");
	console.error("node client.js start [instance name]");
	console.error("node client.js list");
	console.error("node client.js delete [instance]");
	console.error("To download the latest version of the Clusterio lua mod, do");
	console.error("node client.js manage shared mods download clusterio");
	console.error("For more management options, do");
	console.error("node client.js manage");
	process.exit(1);
} else if (command == "list") {
	let instanceNames = fileOps.getDirectoriesSync(config.instanceDirectory);
	instanceNames.unshift("Name:");
	let longestInstanceName = 0;
	// determine longest instance name
	instanceNames.forEach(function(instance){
		if(instance.length > longestInstanceName) longestInstanceName = instance.length;
	});
	let displayLines = [];
	// push name coloumn to array
	instanceNames.forEach(function(instance){
		while(instance.length < longestInstanceName+1){
			instance += " ";
		}
		displayLines.push("| "+ instance + "|");
	});
	// create port colloumn
	let factorioPorts = [];
	instanceNames.forEach(function(instance){
		let factorioPort
		
		if(instance.includes("Name:")){
			factorioPort = "Port:"
		} else {
			factorioPort = require(config.instanceDirectory+"/"+instance+"/config").factorioPort;
		}
		factorioPorts.push(factorioPort);
	});
	factorioPorts.forEach((port, index) => {
		let longestPort = 0;
		factorioPorts.forEach((port, index) => {
			if(port.toString().length > longestPort) longestPort = port.toString().length;
		});
		while(port.toString().length < longestPort){
			port += " ";
		}
		factorioPorts[index] = port;
	});
	instanceNames.forEach(function(instance, index){
		displayLines[index] += " " + factorioPorts[index] + " |";
	});
	
	displayLines.forEach(line => console.log(line));
	process.exit(0);
} else if (command == "manage"){
	// console.log("Launching mod manager");
	//const fullUsage = 'node client.js manage [instance, "shared"] ["mods", "config"] ...';
	function usage(instance, tool, action){
		if(tool && tool == "mods"){
			console.log('node client.js manage '+instance+' '+tool+' ["list", "search", "add", "remove", "update"]');
		} else if(tool && tool == "config") {
			console.log('node client.js manage '+instance+' '+tool+' ["list", "edit"]');
		} else {
			console.log('node client.js manage '+(instance || '[instance, "shared"]') +' '+ (tool || '["mods", "config"]') + ' ...');
		}
	}
	const tool = process.argv[4] || "";
	const action = process.argv[5] || "";
	if(instance){
		if(tool == "mods"){
			(async function(){try{
				// allow managing mods
				if(action == "list"){
					console.log(await modManager.listMods(instance));
				} else if(action == "search"){
					console.log(await modManager.findMods(process.argv[6]));
				} else if(action == "add" || action == "download"){
					await modManager.addMod(process.argv[6], instance);
				} else if(action == "remove" || action == "rm" || action == "delete"){
					await modManager.removeMod(process.argv[6], instance);
				} else if(action == "update"){
					await modManager.updateAllMods();
				} else {
					usage(instance, tool);
				}
				process.exit(0);
			}catch(e){
				console.log("Got error from modManager:")
				console.log(e);
			}})();
		} else if(tool == "config"){
			// allow managing the config
			if(action == "list" || action == "show" || action == "display"){
				configManager.displayConfig(instance);
			} else if(action == "edit"){
				let newConfigValue = "";
				process.argv.forEach((arg, i)=>{
					if(i >= 8){
						newConfigValue += " "+arg;
					} else if(i >= 7){
						newConfigValue += arg;
					}
				});
				configManager.editConfig(instance, process.argv[6], newConfigValue);
			} else {
				usage(instance, tool);
			}
		} else {
			usage(instance);
		}
	} else {
		console.log('Usage:');
		usage(instance);
	}
	// process.exit(0);
} else if (command == "delete") {
	if (!process.argv[3]) {
		console.error("Usage: node client.js delete [instance]");
		process.exit(1);
	} else if (typeof process.argv[3] == "string" && fs.existsSync(config.instanceDirectory+"/" + process.argv[3]) && process.argv[3] != "/" && process.argv[3] != "") {
		fileOps.deleteFolderRecursiveSync(config.instanceDirectory+"/" + process.argv[3]);
		console.log("Deleted instance " + process.argv[3]);
		process.exit(0);
	} else {
		console.error("Instance not found: " + process.argv[3]);
		process.exit(0);
	}
} else if (command == "download") {
	console.log("Downloading mods...");
	// get JSON data about releases
	let res = syncRequest('GET', 'https://api.github.com/repos/Danielv123/factorioClusterioMod/releases', {"headers":{"User-Agent":"Fuck you for requiring user agents!"}});
	let url = JSON.parse(res.getBody())[0].assets[0].browser_download_url;
	let name = JSON.parse(res.getBody())[0].assets[0].name;
	if(url) {
		console.log(url);
		let file = fs.createWriteStream("sharedMods/"+name);
		https.get(url, function(response) {
			response.pipe(file);
			console.log("Downloaded "+name);
			process.exit(0);
		});
	}
} else if (command == "start" && instance === undefined) {
	console.log("ERROR: No instanceName provided!");
	console.log("Usage: node client.js start [instanceName]");
	process.exit(0);
} else if (command == "start" && typeof instance == "string" && instance != "/" && !fs.existsSync(instancedirectory)) {
	// if instance does not exist, create it
	console.log("Creating instance...");
	fs.mkdirSync(instancedirectory);
	fs.mkdirSync(instancedirectory + "/script-output/");
	fs.mkdirSync(instancedirectory + "/saves/");
	fs.writeFileSync(instancedirectory + "/script-output/output.txt", "");
	fs.writeFileSync(instancedirectory + "/script-output/orders.txt", "");
	fs.writeFileSync(instancedirectory + "/script-output/txbuffer.txt", "");
	fs.mkdirSync(instancedirectory + "/mods/");
	fs.mkdirSync(instancedirectory + "/instanceMods/");
	// fs.symlinkSync('../../../sharedMods', instancedirectory + "/mods", 'junction') // This is broken because it can only take a file as first argument, not a folder
	fs.writeFileSync(instancedirectory + "/config.ini", "[path]\r\n\
read-data=__PATH__executable__/../../data\r\n\
write-data=__PATH__executable__/../../../"+config.instanceDirectory+"/" + instance + "\r\n\
	");
	
	// this line is probably not needed anymore but Im not gonna remove it
	fs.copySync('sharedMods', instancedirectory + "/mods");
	let instconf = {
		"factorioPort": process.env.FACTORIOPORT || Math.floor(Math.random() * 65535),
		"clientPort": process.env.RCONPORT || Math.floor(Math.random() * 65535),
		"clientPassword": Math.random().toString(36).replace(/[^a-z]+/g, '').substr(0, 8),
	}
	console.log("Clusterio | Created instance with settings:")
	console.log(instconf);
	
	// create instance config
	fs.writeFileSync(instancedirectory + "/config.json", JSON.stringify(instconf, null, 4));
	
	let name = "Clusterio instance: " + instance;
	if (config.username) {
		name = config.username + "'s clusterio " + instance;
	}
	let serversettings = {
		"name": name,
		"description": config.description,
		"tags": ["clusterio"],
		"max_players": "20",
		"visibility": config.visibility,
		"username": config.username,
		"token": config.token,
		"game_password": config.game_password,
		"verify_user_identity": config.verify_user_identity,
		"admins": [config.username],
		"allow_commands": config.allow_commands,
		"autosave_interval": 10,
		"autosave_slots": 5,
		"afk_autokick_interval": 0,
		"auto_pause": config.auto_pause,
	}
	fs.writeFileSync(instancedirectory + "/server-settings.json", JSON.stringify(serversettings, null, 4));
	let createSave = child_process.spawnSync(
		'./' + config.factorioDirectory + '/bin/x64/factorio', [
			'-c', instancedirectory + '/config.ini',
			'--create', instancedirectory + '/saves/save.zip',
		]
	);
	console.log("Instance created!");
} else if (command == "start" && typeof instance == "string" && instance != "/" && fs.existsSync(instancedirectory)) {
	// Exit if no instance specified (it should be, just a safeguard);
	if(instancedirectory != config.instanceDirectory+"/undefined"){
<<<<<<< HEAD
		var instanceconfig = require(path.resolve(instancedirectory,'config'));
=======
		var instanceconfig = require(instancedirectory + '/config');
>>>>>>> c02bb6d5
		instanceconfig.unique = stringUtils.hashCode(instanceconfig.clientPassword);
		if(process.env.FACTORIOPORT){
			instanceconfig.factorioPort = process.env.FACTORIOPORT;
		}
		if(process.env.RCONPORT){
			instanceconfig.rconPort = process.env.RCONPORT;
		}
	} else {
		process.exit(1);
	}
	console.log("Deleting .tmp.zip files");
	let savefiles = fs.readdirSync(instancedirectory + "/saves/");
	for(i = 0; i < savefiles.length; i++){
		if(savefiles[i].substr(savefiles[i].length - 8, 8) == ".tmp.zip") {
			fs.unlinkSync(instancedirectory + "/saves/" + savefiles[i]);
		}
	}
	console.log("Deleting logs");
	// clean old log file to avoid crash
	// file exists, delete so we don't get in trouble
	try {
		fs.unlinkSync(instancedirectory+'/factorio-current.log');
	} catch (err){
		if(err){
			console.log(err);
		} else {
			console.log("Clusterio | Deleting old logs...");
		}
	}
	
	// move mods from ./sharedMods to the instances mod directory
	try {
		fs.mkdirSync(instancedirectory + "/instanceMods/");
	} catch(e){}
	try{rmdirSync(instancedirectory + "/mods");}catch(e){}
	try {
		// mods directory that will be emptied (deleted) when closing the server to facilitate seperation of instanceMods and sharedMods
		fs.mkdirSync(instancedirectory + "/mods/");
	} catch(e){}
	console.log("Clusterio | Moving shared mods from sharedMods/ to instance/mods...");
	fs.copySync('sharedMods', instancedirectory + "/mods");
	console.log("Clusterio | Moving instance specific mods from instance/instanceMods to instance/mods...");
	fs.copySync(instancedirectory + "/instanceMods", instancedirectory + "/mods");

	process.on('SIGINT', function () {
		console.log("Caught interrupt signal");
		messageInterface("/quit");
	});

	// Spawn factorio server
	//var serverprocess = child_process.exec(commandline);
	fileOps.getNewestFile(instancedirectory + "/saves/", fs.readdirSync(instancedirectory + "/saves/"),function(err, latestSave) {
		if(err) {
			console.log("Your savefile seems to be missing. This might because you created an instance without having factorio\
			installed and configured properly. Try installing factorio and adding your savefile to instances/[instancename]/saves/");
			throw err;
		}
		// implicit global
		serverprocess = child_process.spawn(
			'./' + config.factorioDirectory + '/bin/x64/factorio', [
				'-c', instancedirectory + '/config.ini',
				'--start-server', latestSave.file,
				'--rcon-port', Number(process.env.RCONPORT) || instanceconfig.clientPort,
				'--rcon-password', instanceconfig.clientPassword,
				'--server-settings', instancedirectory + '/server-settings.json',
				'--port', Number(process.env.FACTORIOPORT) || instanceconfig.factorioPort
			], {
				'stdio': ['pipe', 'pipe', 'pipe']
			}
		);

		serverprocess.on('close', (code) => {
			console.log(`child process exited with code ${code}`);
			process.exit();
		});
		serverprocess.stdout.on("data", (data) => {
			// log("Stdout: " + data);
			if(data.toString('utf8').includes("Couldn't parse RCON data: Maximum payload size exceeded")){
				console.error("ERROR: RCON CONNECTION BROKE DUE TO TOO LARGE PACKET!");
				console.error("Attempting reconnect...");
				client.close();
				client.connect();
			}
			if(process.platform == "linux"){
				// we have to log on linux because linux only shows stdout of the first process launched
				console.log('Factorio: ' + data);
			}
		});
		serverprocess.stderr.on('data', (chunk) => {
			console.log('ERR: ' + chunk);
		});

		// connect to the server with rcon
		if(true || process.platform != "linux"){
			// IP, port, password
			client = new Rcon();
			
			// check the logfile to see if the RCON interface is running as there is no way to continue without it
			// we read the log every 2 seconds and stop looping when we start connecting to factorio
			function checkRcon() {
				fs.readFile(instancedirectory+"/factorio-current.log", function (err, data) {
					// if (err) console.log(err);
					if(data && data.indexOf('Starting RCON interface') > 0){
						client.connect({
							host: 'localhost',
							port: Number(process.env.RCONPORT) || instanceconfig.clientPort,
							password: instanceconfig.clientPassword,
							timeout: 5000
						});
					} else {
						setTimeout(function(){
							checkRcon();
						},5000);
					}
				});
			}
			setTimeout(checkRcon, 5000);
		
			client.onDidAuthenticate(() => {
				console.log('Clusterio | RCON Authenticated!');
				instanceManagement(); // start using rcons
			});
			client.onDidConnect(() => {
				console.log('Clusterio | RCON Connected!');
				// getID();
			});
			client.onDidDisconnect(() => {
				console.log('Clusterio | RCON Disconnected!');
				process.exit(0); // exit because RCON disconnecting is undefined behaviour and we rather just wanna restart now
			});
		} else if(process.platform == "linux"){
			// TODO: Check if this works fine on linux or if it has to be delayed until the server starts properly
			instanceManagement();
		}

		// set some globals
		confirmedOrders = [];
		lastSignalCheck = Date.now();
	});
}

// ensure instancemanagement only ever runs once
_.once(instanceManagement);
function instanceManagement() {
	/* Open websocket connection to master */
	var socket = ioClient("http://"+config.masterIP+":"+config.masterPort);
	socket.on("hello", data => {
		console.log("SOCKET | registering slave!");
		socket.emit("registerSlave", {
			instanceID: instanceconfig.unique,
		});
		setInterval(B=> socket.emit("heartbeat"), 10000);
	});
	
	console.log("Started instanceManagement();");
	// load plugins and execute onLoad event
	let pluginDirectories = fileOps.getDirectoriesSync("./sharedPlugins/");
	let plugins = [];
	for(let i=0; i<pluginDirectories.length; i++) {
		let I = i
		let log = function(message) {
			console.log("Clusterio | "+ pluginDirectories[I] + " | " + message);
		}
		// these are our two config files. We need to send these in case plugin
		// wants to contact master or know something.
		let combinedConfig = deepmerge(instanceconfig,config,{clone:true})
		let pluginConfig = require("./sharedPlugins/" + pluginDirectories[i] + "/config.js");
		
		if(!global.subscribedFiles) {
			global.subscribedFiles = {};
		}
		if(pluginConfig.binary == "nodePackage"){
			// require index.js.main() of plugin and execute it as a class
			let pluginClass = require("./sharedPlugins/" + pluginDirectories[I] + "/index.js");
			plugins[I] = new pluginClass(combinedConfig, async function(data, callback){
				if(data.toString('utf8')[0] != "/") {
					log("Stdout: " + data.toString('utf8'));
					return true;
				} else {
					return messageInterface(data.toString('utf8'), callback);
				}
			}, { // extra functions to pass in object. Should have done it like this from the start, but won't break backwards compat.
				socket, // socket.io connection to master (and ES6 destructuring, yay)
			});
			if(plugins[I].factorioOutput && typeof plugins[I].factorioOutput === "function"){
				// when factorio logs a line, send it to the plugin. This includes things like autosaves, chat, errors etc
				serverprocess.stdout.on("data", data => plugins[I].factorioOutput(data.toString()));
			}
			if(pluginConfig.scriptOutputFileSubscription && typeof pluginConfig.scriptOutputFileSubscription == "string"){
				if(global.subscribedFiles[pluginConfig.scriptOutputFileSubscription]) {
					// please choose a unique file to subscribe to. If you need plugins to share this interface, set up a direct communication
					// between those plugins instead.
					throw "FATAL ERROR IN " + pluginDirectories[i] + " FILE ALREADY SUBSCRIBED " + pluginConfig.scriptOutputFileSubscription;
				}
				
				if (!fs.existsSync(instancedirectory + "/script-output/" + pluginConfig.scriptOutputFileSubscription)) {
					// Do something
					fs.writeFileSync(instancedirectory + "/script-output/" + pluginConfig.scriptOutputFileSubscription, "");
				}
				global.subscribedFiles[pluginConfig.scriptOutputFileSubscription] = true;
				console.log("Clusterio | Registered file subscription on "+instancedirectory + "/script-output/" + pluginConfig.scriptOutputFileSubscription);
				fs.watch(instancedirectory + "/script-output/" + pluginConfig.scriptOutputFileSubscription, fileChangeHandler);
				// run once in case a plugin wrote out information before the plugin loaded fully
				fileChangeHandler(false, pluginConfig.scriptOutputFileSubscription);
				
				// send file contents to plugin for processing
				function fileChangeHandler(eventType, filename) {
					if(filename != null){
						setTimeout(
							()=>{
								// get array of lines in file
								let stuff = fs.readFileSync(instancedirectory + "/script-output/" + filename, "utf8").split("\n");

								// if you found anything, reset the file
								if (stuff[0]) {
									fs.writeFileSync(instancedirectory + "/script-output/" + filename, "");
								}
								for(let i = 0; i < stuff.length; i++) {
									if(stuff[i] && !stuff[i].includes('\u0000\u0000')) {
										try{
											plugins[I].scriptOutput(stuff[i]);
										}catch(e){console.log(e)}
									}
								}
							},
							pluginConfig.fileReadDelay || 0
						);
					}
				}
			}
			console.log("Clusterio | Loaded plugin " + pluginDirectories[i]);
		} else if(pluginConfig.binary != "nodePackage" && pluginConfig.binary){
			// handle as fragile executable plugin
			let args = pluginConfig.args || [];
			plugins[I]=child_process.spawn(pluginConfig.binary, args, {
				cwd: "./sharedPlugins/"+pluginDirectories[i],
				stdio: ['pipe', 'pipe', 'pipe'],
			});
			
			/*
				to send to stdin, use:
				spawn.stdin.write("text\n");
			*/
			// If plugin has subscribed to a file, send any text appearing in that file to stdin
			if(pluginConfig.scriptOutputFileSubscription && typeof pluginConfig.scriptOutputFileSubscription == "string") {
				if(global.subscribedFiles[pluginConfig.scriptOutputFileSubscription]) {
					// please choose a unique file to subscribe to. If you need plugins to share this interface, set up a direct communication
					// between those plugins instead.
					throw "FATAL ERROR IN " + pluginDirectories[i] + " FILE ALREADY SUBSCRIBED " + pluginConfig.scriptOutputFileSubscription;
				}
				
				if (!fs.existsSync(instancedirectory + "/script-output/" + pluginConfig.scriptOutputFileSubscription)) {
					// Do something
					fs.writeFileSync(instancedirectory + "/script-output/" + pluginConfig.scriptOutputFileSubscription, "");
				}
				global.subscribedFiles[pluginConfig.scriptOutputFileSubscription] = true;
				fs.watch(instancedirectory + "/script-output/" + pluginConfig.scriptOutputFileSubscription, function (eventType, filename) {
					// get array of lines in file
					// TODO async
					let stuff = fs.readFileSync(instancedirectory + "/script-output/" + filename, "utf8").split("\n");
					// if you found anything, reset the file
					if (stuff[0]) {
						fs.writeFileSync(instancedirectory + "/script-output/" + filename, "");
					}
					for (let i = 0; i < stuff.length; i++) {
						if (stuff[i]) {
							plugins[I].stdin.write(stuff[i]);
						}
					}
				});
			}
			// these are our two config files. We need to send these in case plugin
			// wants to contact master or know something.
			// send through script-output file, maybe more compat?
			fs.writeFileSync(instancedirectory + "/script-output/" + pluginConfig.scriptOutputFileSubscription, JSON.stringify(combinedConfig)+"\r\n");
			// send directly through stdin
			// plugins[i].stdin.write(JSON.stringify(combinedConfig)+"\n");
			
			console.log("Clusterio | Loaded plugin " + pluginDirectories[i]);
			plugins[i].stdout.on("data", (data) => {
				if(data.toString('utf8')[0] != "/") {
					log("Stdout: " + data.toString('utf8'))
				} else {
					messageInterface(data.toString('utf8'));
				}
			});
			plugins[i].stderr.on("data", (data) => {
				log("STDERR: " + data);
			});
			plugins[i].on('close', (code) => {
				log(`child process exited with code ${code}`);
			});
		} else {
			// This plugin doesn't have a client portion
		}
	}
	
	// world IDs ------------------------------------------------------------------
	hashMods(instance, function(modHashes){
		setInterval(getID, 10000);
		getID();
		function getID() {
			messageInterface("/silent-command rcon.print(#game.connected_players)", function(playerCount) {
				var payload = {
					time: Date.now(),
					rconPort: instanceconfig.clientPort,
					rconPassword: instanceconfig.clientPassword,
					serverPort: instanceconfig.factorioPort,
					unique: instanceconfig.unique,
					publicIP: config.publicIP, // IP of the server should be global for all instances, so we pull that straight from the config
					mods:modHashes,
					instanceName: instance,
					playerCount:playerCount.replace(/(\r\n\t|\n|\r\t)/gm, ""),
				}
				
				function callback(err, mac) {
					if (err) {
						mac = "unknown";
						console.log("##### getMac crashed, but we don't really give a shit because we are probably closing down #####");
					}
					payload.mac = mac;
					console.log("Registered our precense with master "+config.masterIP+" at " + payload.time);
					needle.post(config.masterIP + ":" + config.masterPort + '/api/getID', payload, needleOptionsWithTokenAuthHeader, function (err, response, body) {
						if (err && err.code != "ECONNRESET"){
							console.error("We got problems, something went wrong when contacting master");
							console.error(err);
						} else if (response && response.body) {
							// In the future we might be interested in whether or not we actually manage to send it, but honestly I don't care.
							console.log(response.body);
						}
					});
				}
				if(global.mac){
					callback(undefined, global.mac);
				} else {
					getMac(callback);
				}
			});
		}
	});
	// Mod uploading and management -----------------------------------------------
	// get mod names and hashes
	// string: instance, function: callback
	
	setTimeout(function(){hashMods(instance, uploadMods)}, 5000);
	function uploadMods(modHashes) {
		// [{modName:string,hash:string}, ... ]
		for(let i=0;i<modHashes.length;i++){
			let payload = {
				modName: modHashes[i].modName,
				hash: modHashes[i].hash,
			}
			needle.post(config.masterIP + ":" + config.masterPort + '/api/checkMod', payload, needleOptionsWithTokenAuthHeader, function (err, response, body) {
				if(err) console.log(new Error("Unable to contact master server! Please check your config.json."));
				if(response && body && body == "found") {
					console.log("master has mod "+modHashes[i].modName);
				} else if (response && body && typeof body == "string") {
					let mod = response.body;
					if(config.uploadModsToMaster){
						console.log("Sending mod: " + mod);
						// Send mods master says it wants
						// response.body is a string which is a modName.zip
						var req = request.post({url: "http://"+config.masterIP + ":" + config.masterPort + '/api/uploadMod',
							headers: {
								"x-access-token": config.masterAuthToken,
							},
						}, function (err, resp, body) {
							if (err) {
								console.log(new Error("Unable to contact master server! Please check your config.json."));
							} else {
								console.log('URL: ' + body);
							}
						});
						var form = req.form();
						form.append('file', fs.createReadStream(config.instanceDirectory+"/"+instance+"/mods/"+mod));
					} else {
						console.log("Not sending mod: " + mod + " to master because config.uploadModsToMaster is not enabled")
					}
				}
			});
		}
	}
	
	// flow/production statistics ------------------------------------------------------------
	oldFlowStats = false
	setInterval(function(){
		fs.readFile(instancedirectory + "/script-output/flows.txt", {encoding: "utf8"}, function(err, data) {
			if(!err && data) {
				let timestamp = Date.now();
				data = data.split("\n");
				let flowStats = [];
				for(let i = 0; i < data.length; i++) {
					// try catch to remove any invalid json
					try{
						flowStats[flowStats.length] = JSON.parse(data[i]);
					} catch (e) {
						// console.log(" invalid json: " + i);
						// some lines of JSON are invalid but don't worry, we just filter em out
					}
				}
				// fluids
				let flowStat1 = flowStats[flowStats.length-1].flows.player.input_counts
				// items
				let flowStat2 = flowStats[flowStats.length-2].flows.player.input_counts
				// merge fluid and item flows
				let totalFlows = {};
				for(let key in flowStat1) totalFlows[key] = flowStat1[key];
				for(let key in flowStat2) totalFlows[key] = flowStat2[key];
				if(oldFlowStats && totalFlows && oldTimestamp) {
					let payload = objectOps.deepclone(totalFlows);
					// change from total reported to per time unit
					for(let key in oldFlowStats) {
						// get production per minute
						payload[key] = Math.floor((payload[key] - oldFlowStats[key])/(timestamp - oldTimestamp)*60000);
						if(payload[key] < 0) {
							payload[key] = 0;
						}
					}
					for(let key in payload) {
						if(payload[key] == '0') {
							delete payload[key];
						}
					}
					console.log("Recorded flows, copper plate since last time: " + payload["copper-plate"]);
					needle.post(config.masterIP + ":" + config.masterPort + '/api/logStats', {timestamp: timestamp, instanceID: instanceconfig.unique,data: payload}, needleOptionsWithTokenAuthHeader, function (err, response, body) {
						// we did it, keep going
					});
				}
				oldTimestamp = timestamp;
				oldFlowStats = totalFlows;
				fs.writeFileSync(instancedirectory + "/script-output/flows.txt", "");
			}
		});
		// we don't need to update stats quickly as that could be expensive
	}, 60000*5);
	
	// provide items --------------------------------------------------------------
	// trigger when something happens to output.txt
	fs.watch(instancedirectory + "/script-output/output.txt", function (eventType, filename) {
		// get array of lines in file
		let items = fs.readFileSync(instancedirectory + "/script-output/output.txt", "utf8").split("\n");
		// if you found anything, reset the file
		if (items[0]) {
			fs.writeFileSync(instancedirectory + "/script-output/output.txt", "");
		}
		for (let i = 0; i < items.length; i++) {
			if (items[i]) {
				let g = items[i].split(" ");
				g[0] = g[0].replace("\u0000", "");
				// console.log("exporting " + JSON.stringify(g));
				// send our entity and count to the master for him to keep track of
				needle.post(config.masterIP + ":" + config.masterPort + '/api/place', {
					name: g[0],
					count: g[1],
					instanceName: instance, // name of instance
					instanceID: instanceconfig.unique, // a hash computed from the randomly generated rcon password
				}, needleOptionsWithTokenAuthHeader, function (err, resp, body) {
					if(body == "failure") console.error("#### Export failed! Lost: "+g[1]+" "+g[0]);
					if(config.logItemTransfers){
						if(body == "success") console.log(`Exported ${g[1]} ${g[0]} to master`);
					}
				});
			}
		}
	});
	// request items --------------------------------------------------------------
	setInterval(function () {
		// get array of lines in file
		let items = fs.readFileSync(instancedirectory + "/script-output/orders.txt", "utf8").split("\n");
		// if we actually got anything from the file, proceed and reset file
		if (items[0]) {
			fs.writeFileSync(instancedirectory + "/script-output/orders.txt", "");
			// prepare a package of all our requested items in a more tranfer friendly format
			var preparedPackage = {};
			for (let i = 0; i < items.length; i++) {
				(function (i) {
					if (items[i]) {
						items[i] = items[i].split(" ");
						items[i][0] = items[i][0].replace("\u0000", "");
						items[i][0] = items[i][0].replace(",", "");
						if (preparedPackage[items[i][0]]) {
							// if we have buffered some already, sum the new items
							if (typeof Number(preparedPackage[items[i][0]].count) == "number" && typeof Number(items[i][1]) == "number") {
								preparedPackage[items[i][0]] = {
									"name": items[i][0],
									"count": Number(preparedPackage[items[i][0]].count) + Number(items[i][1]),
									"instanceName":instance,
									"instanceID":instanceconfig.unique,
								};
							// else just add em in without summing
							} else if (typeof Number(items[i][1]) == "number") {
								preparedPackage[items[i][0]] = {
									"name": items[i][0],
									"count": Number(items[i][1]),
									"instanceName":instance,
									"instanceID":instanceconfig.unique,
								};
							}
						// this condition will NEVER be triggered but we know how that goes
						} else if (typeof Number(items[i][1]) == "number") {
							preparedPackage[items[i][0]] = {
								"name": items[i][0],
								"count": Number(items[i][1]),
								"instanceName":instance,
								"instanceID":instanceconfig.unique,
							};
						}
					}
				})(i);
			}
			// request our items, one item at a time
			for (let i = 0; i < Object.keys(preparedPackage).length; i++) {
				// console.log(preparedPackage[Object.keys(preparedPackage)[i]]);
				needle.post(config.masterIP + ":" + config.masterPort + '/api/remove', preparedPackage[Object.keys(preparedPackage)[i]], needleOptionsWithTokenAuthHeader, function (err, response, body) {
					if (response && response.body && typeof response.body == "object") {
						// buffer confirmed orders
						confirmedOrders[confirmedOrders.length] = {name:response.body.name,count:response.body.count}
						if(config.logItemTransfers){
							console.log(`Imported ${response.body.count} ${response.body.name} from master`);
						}
					}
				});
			}
			// if we got some confirmed orders
			// console.log("Importing " + confirmedOrders.length + " items! " + JSON.stringify(confirmedOrders));
			//if (!(confirmedOrders.length>0)){return;}
			let cmd="local t={";
			for(let i=0;i<confirmedOrders.length;i++)
			{
			    cmd+='["'+confirmedOrders[i].name+'"]='+confirmedOrders[i].count+',';
			    if(cmd.length>320) // Factorio max packet size is 508
			    {
			        messageInterface("/silent-command remote.call('clusterio', 'runcode', '"+cmd.slice(0, -1)+"}"+ " for k, item in pairs(t) do GiveItemsToStorage(k, item) end')");
			        cmd="local t={";
			    }
			}
			if (!(cmd==="local t={")){
				messageInterface("/silent-command remote.call('clusterio', 'runcode', '"+cmd.slice(0, -1)+"}"+ " for k, item in pairs(t) do GiveItemsToStorage(k, item) end')");
			}
			confirmedOrders=[];
		}
	}, 1000);
	// COMBINATOR SIGNALS ---------------------------------------------------------
	// get inventory from Master and RCON it to our slave
	setInterval(function () {
		needle.get(config.masterIP + ":" + config.masterPort + '/api/inventory', function (err, response, body) {
			if(err){
				console.log("Unable to get JSON master/api/inventory, master might be unaccessible");
			} else if (response && response.body) {
				// Take the inventory we (hopefully) got and turn it into the format LUA accepts
				if(Buffer.isBuffer(response.body)) {console.log(response.body.toString("utf-8")); throw new Error();} // We are probably contacting the wrong webserver
				try {
					var inventory = JSON.parse(response.body);
					var inventoryFrame = {};
					for (let i = 0; i < inventory.length; i++) {
						inventoryFrame[inventory[i].name] = Number(inventory[i].count);
						if(inventoryFrame[inventory[i].name] >= Math.pow(2, 31)){
							inventoryFrame[inventory[i].name] = Math.pow(2, 30); // set it waaay lower, 31 -1 would probably suffice
						}
					}
					inventoryFrame["signal-unixtime"] = Math.floor(Date.now()/1000);
					// console.log("RCONing inventory! " + JSON.stringify(inventoryFrame));
					let first = true;
					let cmd="local s={";
					for (let key in inventoryFrame)
					{
						cmd+='["'+key+'"]='+inventoryFrame[key]+",";
						if(first && cmd.length>300 || !first && cmd.length > 320) // Factorio max packet size is 508
						{
					       		messageInterface("/silent-command remote.call('clusterio', 'runcode', '"+(first ? 'global.ticksSinceMasterPinged=0 ':'')+cmd.slice(0, -1)+"}"+ " for name,count in pairs(s) do global.invdata[name]=count end')");
					       		cmd="local s={";
					       		first = false;
						}
					}
					if (!(cmd==="local s={")){
						messageInterface("/silent-command remote.call('clusterio', 'runcode', '"+(first ? 'global.ticksSinceMasterPinged=0 ':'')+cmd.slice(0, -1)+"}"+ " for name,count in pairs(s) do global.invdata[name]=count end')");
					}
					messageInterface("/silent-command remote.call('clusterio', 'runcode', 'UpdateInvCombinators()')");
				} catch (e){
					console.log(e);
				}
			}
		});
	}, 1550);
	// Make sure world has its worldID
	setTimeout(function(){
		messageInterface("/silent-command remote.call('clusterio','setWorldID',"+instanceconfig.unique+")")
	}, 20000);
	/* REMOTE SIGNALLING
	 * send any signals the slave has been told to send
	 * Fetch combinator signals from the server
	*/
	socket.on("processCombinatorSignal", circuitFrameWithMeta => {
		if(circuitFrameWithMeta && typeof circuitFrameWithMeta == "object" && circuitFrameWithMeta.frame && Array.isArray(circuitFrameWithMeta.frame)){
			messageInterface("/silent-command remote.call('clusterio', 'receiveFrame', '"+JSON.stringify(circuitFrameWithMeta.frame)+"')");
		}
	});
	// get outbound frames from file and send to master
	// get array of lines in file, each line should correspond to a JSON encoded frame
	let signals = fs.readFileSync(instancedirectory + "/script-output/txbuffer.txt", "utf8").split("\n");
	// if we actually got anything from the file, proceed and reset file
	let readingTxBufferSoon = false;
	let txBufferClearCounter = 0;
	fs.watch(instancedirectory + "/script-output/txbuffer.txt", "utf-8", (eventType, filename) => {
		if(!readingTxBufferSoon){ // use a 100ms delay to avoid messing with rapid sequential writes from factorio (I think that might be a problem maybe?)
			readingTxBufferSoon = true;
			setTimeout(()=>{
				txBufferClearCounter++;
				fs.readFile(instancedirectory + "/script-output/txbuffer.txt", "utf-8", (err, signals) => {
					signals = signals.split("\n");
					if (signals[0]) {
						//if(txBufferClearCounter > 500){
							fs.writeFileSync(instancedirectory + "/script-output/txbuffer.txt", "");
						//	txBufferClearCounter = 0;
						//}
						
						// loop through all our frames
						for (let i = 0; i < signals.length; i++) {
							if (signals[i] && objectOps.isJSON(signals[i])) {
								// signals[i] is a JSON array called a "frame" of signals. We timestamp it for storage on master
								// then we unpack and RCON in this.frame to the game later.
								let framepart = JSON.parse(signals[i]);
								let doneframe = {
									time: Date.now(),
									frame: framepart, // thats our array of objects(single signals);
								}
								// send to master using socket.io, opened at the top of instanceManagement()
								socket.emit("combinatorSignal", doneframe);
							} else {
								// console.log("Invalid jsony: "+typeof signals[i])
							}
						}
					}
				});
				readingTxBufferSoon = false;
			},100);
		}
	});
} // END OF INSTANCE START ---------------------------------------------------------------------

// string, function
// returns [{modName:string,hash:string}, ... ]
function hashMods(instanceName, callback) {
	if(!callback) {
		throw new Error("ERROR in function hashMods NO CALLBACK");
	}
	function callback2(hash, modName){
		hashedMods[hashedMods.length] = {
			modName: modName,
			hash: hash,
		}
		// check if this callback has ran once for each mod
		if(hashedMods.length == instanceMods.length) {
			callback(hashedMods);
		}
		//console.log(modname);
	}
	let hashedMods = [];
	/*let mods = fs.readdirSync("./sharedMods/")*/
	let instanceMods = fs.readdirSync(config.instanceDirectory+"/"+instanceName+"/mods/");
	if(instanceMods.length == 0){
		callback({}); // there are no mods installed, return an empty object
	}
	for(let o=0;o<instanceMods.length;o++) {
		if(path.extname(instanceMods[o]) != ".zip") {
			instanceMods.splice(instanceMods.indexOf(instanceMods[o]), 1); // remove element from array, we can't hash unzipped mods
		}
	}
	for(let i=0; i<instanceMods.length; i++){
		let path = config.instanceDirectory+"/"+instanceName+"/mods/"+instanceMods[i];
		let name = instanceMods[i];
		let options = {
			files:path,
		}
		// options {files:[array of paths]}
		hashFiles(options, function(error, hash) {
			// hash will be a string if no error occurred
			if(!error){
				callback2(hash, name);
			} else {
				throw error;
			}
		});
	}
}<|MERGE_RESOLUTION|>--- conflicted
+++ resolved
@@ -313,11 +313,7 @@
 } else if (command == "start" && typeof instance == "string" && instance != "/" && fs.existsSync(instancedirectory)) {
 	// Exit if no instance specified (it should be, just a safeguard);
 	if(instancedirectory != config.instanceDirectory+"/undefined"){
-<<<<<<< HEAD
 		var instanceconfig = require(path.resolve(instancedirectory,'config'));
-=======
-		var instanceconfig = require(instancedirectory + '/config');
->>>>>>> c02bb6d5
 		instanceconfig.unique = stringUtils.hashCode(instanceconfig.clientPassword);
 		if(process.env.FACTORIOPORT){
 			instanceconfig.factorioPort = process.env.FACTORIOPORT;
