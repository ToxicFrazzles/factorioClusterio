const fs = require('fs-extra');
const https = require('follow-redirects').https;
const needle = require("needle");
const child_process = require('child_process');
const path = require('path');
const syncRequest = require('sync-request');
const request = require("request");
const ncp = require('ncp').ncp;
const Rcon = require('simple-rcon');
const hashFiles = require('hash-files');
const _ = require('underscore');
const deepmerge = require("deepmerge");
const getMac = require('getmac').getMac;
const rmdirSync = require('rmdir-sync');
const ioClient = require("socket.io-client");

// internal libraries
const objectOps = require("./lib/objectOps.js");
const fileOps = require("_app/fileOps");
const stringUtils = require("./lib/stringUtils.js");
const modManager = require("./lib/manager/modManager.js");
const configManager = require("./lib/manager/configManager.js");

// require config.json
var config = require('./config');
var global = {};

if (!fs.existsSync("./instances/")) {
	fs.mkdirSync("instances");
}
if (!fs.existsSync("./sharedPlugins/")) {
	fs.mkdirSync("sharedPlugins");
}
if (!fs.existsSync("./sharedMods/")) {
	fs.mkdirSync("sharedMods");
}
const instance = process.argv[3];
const instancedirectory = './instances/' + instance;
const command = process.argv[2];

// Set the process title, shows up as the title of the CMD window on windows
// and as the process name in ps/top on linux.
process.title = "clusterioClient "+instance;

var instanceInfo = {};

// function to handle sending commands into the game
function messageInterface(command, callback) {
	// try to save us if you send a buffer instead of string
	if(typeof command == "object") {
		command = command.toString('utf8');
	}
	
	if(process.platform == "linux" && typeof command == "string" && serverprocess) {
		/*
			to send to stdin, use:
			serverprocess.stdin.write("/c command;\n")
		*/
		serverprocess.stdin.write(command+"\n");
		if(typeof callback == "function"){
			callback();
		}
	} else if(typeof command == "string" && client && client.exec && typeof client.exec == "function") {
		try {
			client.exec(command+"\n", callback);
		} catch (err) {
			console.log(err);
		}
		if(typeof callback == "function"){
			callback();
		}
	}
}

// handle commandline parameters
if (!command || command == "help" || command == "--help") {
	console.error("Usage: ");
	console.error("node client.js start [instance name]");
	console.error("node client.js list");
	console.error("node client.js delete [instance]");
	console.error("To download the latest version of the Clusterio lua mod, do");
	console.error("node client.js manage shared mods download clusterio");
	console.error("For more management options, do");
	console.error("node client.js manage");
	process.exit(1);
} else if (command == "list") {
	let instanceNames = fileOps.getDirectoriesSync("./instances/");
	instanceNames.unshift("Name:");
	let longestInstanceName = 0;
	// determine longest instance name
	instanceNames.forEach(function(instance){
		if(instance.length > longestInstanceName) longestInstanceName = instance.length;
	});
	let displayLines = [];
	// push name coloumn to array
	instanceNames.forEach(function(instance){
		while(instance.length < longestInstanceName+1){
			instance += " ";
		}
		displayLines.push("| "+ instance + "|");
	});
	// create port colloumn
	let factorioPorts = [];
	instanceNames.forEach(function(instance){
		let factorioPort
		
		if(instance.includes("Name:")){
			factorioPort = "Port:"
		} else {
			factorioPort = require("./instances/"+instance+"/config").factorioPort;
		}
		factorioPorts.push(factorioPort);
	});
	factorioPorts.forEach((port, index) => {
		let longestPort = 0;
		factorioPorts.forEach((port, index) => {
			if(port.toString().length > longestPort) longestPort = port.toString().length;
		});
		while(port.toString().length < longestPort){
			port += " ";
		}
		factorioPorts[index] = port;
	});
	instanceNames.forEach(function(instance, index){
		displayLines[index] += " " + factorioPorts[index] + " |";
	});
	
	displayLines.forEach(line => console.log(line));
	process.exit(1);
} else if (command == "manage"){
	// console.log("Launching mod manager");
	//const fullUsage = 'node client.js manage [instance, "shared"] ["mods", "config"] ...';
	function usage(instance, tool, action){
		if(tool && tool == "mods"){
			console.log('node client.js manage '+instance+' '+tool+' ["list", "search", "add", "remove", "update"]');
		} else if(tool && tool == "config") {
			console.log('node client.js manage '+instance+' '+tool+' ["list", "edit"]');
		} else {
			console.log('node client.js manage '+(instance || '[instance, "shared"]') +' '+ (tool || '["mods", "config"]') + ' ...');
		}
	}
	const tool = process.argv[4] || "";
	const action = process.argv[5] || "";
	if(instance){
		if(tool == "mods"){
			// allow managing mods
			if(action == "list"){
				modManager.listMods(instance);
			} else if(action == "search"){
				modManager.findMods(process.argv[6]);
			} else if(action == "add" || action == "download"){
				modManager.addMod(process.argv[6], instance);
			} else if(action == "remove" || action == "rm" || action == "delete"){
				modManager.removeMod(process.argv[6], instance);
			} else if(action == "update"){
				modManager.updateAllMods();
			} else {
				usage(instance, tool);
			}
		} else if(tool == "config"){
			// allow managing the config
			if(action == "list" || action == "show" || action == "display"){
				configManager.displayConfig(instance);
			} else if(action == "edit"){
				let newConfigValue = "";
				process.argv.forEach((arg, i)=>{
					if(i >= 8){
						newConfigValue += " "+arg;
					} else if(i >= 7){
						newConfigValue += arg;
					}
				});
				configManager.editConfig(instance, process.argv[6], newConfigValue);
			} else {
				usage(instance, tool);
			}
		} else {
			usage(instance);
		}
	} else {
		console.log('Usage:');
		usage(instance);
	}
	// process.exit(1);
} else if (command == "delete") {
	if (!process.argv[3]) {
		console.error("Usage: node client.js delete [instance]");
		process.exit(1);
	} else if (typeof process.argv[3] == "string" && fs.existsSync("./instances/" + process.argv[3]) && process.argv[3] != "/" && process.argv[3] != "") {
		fileOps.deleteFolderRecursiveSync("./instances/" + process.argv[3]);
		console.log("Deleted instance " + process.argv[3]);
		process.exit(1);
	} else {
		console.error("Instance not found: " + process.argv[3]);
		process.exit(1);
	}
} else if (command == "download") {
	console.log("Downloading mods...");
	// get JSON data about releases
	let res = syncRequest('GET', 'https://api.github.com/repos/Danielv123/factorioClusterioMod/releases', {"headers":{"User-Agent":"Fuck you for requiring user agents!"}});
	let url = JSON.parse(res.getBody())[0].assets[0].browser_download_url;
	let name = JSON.parse(res.getBody())[0].assets[0].name;
	if(url) {
		console.log(url);
		let file = fs.createWriteStream("sharedMods/"+name);
		https.get(url, function(response) {
			response.pipe(file);
			console.log("Downloaded "+name);
		});
	}
} else if (command == "start" && instance === undefined) {
	console.log("ERROR: No instanceName provided!");
	console.log("Usage: node client.js start [instanceName]");
	process.exit(0);
} else if (command == "start" && typeof instance == "string" && instance != "/" && !fs.existsSync(instancedirectory)) {
	// if instance does not exist, create it
	console.log("Creating instance...");
	fs.mkdirSync(instancedirectory);
	fs.mkdirSync(instancedirectory + "/script-output/");
	fs.mkdirSync(instancedirectory + "/saves/");
	fs.writeFileSync(instancedirectory + "/script-output/output.txt", "");
	fs.writeFileSync(instancedirectory + "/script-output/orders.txt", "");
	fs.writeFileSync(instancedirectory + "/script-output/txbuffer.txt", "");
	fs.mkdirSync(instancedirectory + "/mods/");
	fs.mkdirSync(instancedirectory + "/instanceMods/");
	// fs.symlinkSync('../../../sharedMods', instancedirectory + "/mods", 'junction') // This is broken because it can only take a file as first argument, not a folder
	fs.writeFileSync(instancedirectory + "/config.ini", "[path]\r\n\
read-data=__PATH__executable__/../../data\r\n\
write-data=__PATH__executable__/../../../instances/" + instance + "\r\n\
	");
	
	// this line is probably not needed anymore but Im not gonna remove it
	fs.copySync('sharedMods', instancedirectory + "/mods");
	let instconf = {
		"factorioPort": process.env.FACTORIOPORT || Math.floor(Math.random() * 65535),
		"clientPort": process.env.RCONPORT || Math.floor(Math.random() * 65535),
		"clientPassword": Math.random().toString(36).replace(/[^a-z]+/g, '').substr(0, 8),
	}
	console.log("Clusterio | Created instance with settings:")
	console.log(instconf);
	
	// create instance config
	fs.writeFileSync(instancedirectory + "/config.json", JSON.stringify(instconf, null, 4));
	
	let name = "Clusterio instance: " + instance;
	if (config.username) {
		name = config.username + "'s clusterio " + instance;
	}
	let serversettings = {
		"name": name,
		"description": config.description,
		"tags": ["clusterio"],
		"max_players": "20",
		"visibility": config.visibility,
		"username": config.username,
		"token": config.usertoken,
		"game_password": config.game_password,
		"verify_user_identity": config.verify_user_identity,
		"admins": [config.username],
		"allow_commands": config.allow_commands,
		"autosave_interval": 10,
		"autosave_slots": 5,
		"afk_autokick_interval": 0,
		"auto_pause": config.auto_pause,
	}
	fs.writeFileSync(instancedirectory + "/server-settings.json", JSON.stringify(serversettings, null, 4));
	let createSave = child_process.spawnSync(
		'./' + config.factorioDirectory + '/bin/x64/factorio', [
			'-c', instancedirectory + '/config.ini',
			'--create', instancedirectory + '/saves/save.zip',
		]
	);
	console.log("Instance created!");
} else if (command == "start" && typeof instance == "string" && instance != "/" && fs.existsSync(instancedirectory)) {
	// Exit if no instance specified (it should be, just a safeguard);
	if(instancedirectory != "./instances/undefined"){
		var instanceconfig = require(instancedirectory + '/config');
		instanceconfig.unique = stringUtils.hashCode(instanceconfig.clientPassword);
		if(process.env.FACTORIOPORT){
			instanceconfig.factorioPort = process.env.FACTORIOPORT;
		}
		if(process.env.RCONPORT){
			instanceconfig.rconPort = process.env.RCONPORT;
		}
	} else {
		process.exit(1);
	}
	console.log("Deleting .tmp.zip files");
	let savefiles = fs.readdirSync(instancedirectory + "/saves/");
	for(i = 0; i < savefiles.length; i++){
		if(savefiles[i].substr(savefiles[i].length - 8, 8) == ".tmp.zip") {
			fs.unlinkSync(instancedirectory + "/saves/" + savefiles[i]);
		}
	}
	console.log("Deleting logs");
	// clean old log file to avoid crash
	// file exists, delete so we don't get in trouble
	try {
		fs.unlinkSync(instancedirectory+'/factorio-current.log');
	} catch (err){
		if(err){
			console.log(err);
		} else {
			console.log("Clusterio | Deleting old logs...");
		}
	}
	
	// move mods from ./sharedMods to the instances mod directory
	try {
		fs.mkdirSync(instancedirectory + "/instanceMods/");
	} catch(e){}
	try{rmdirSync(instancedirectory + "/mods");}catch(e){}
	try {
		// mods directory that will be emptied (deleted) when closing the server to facilitate seperation of instanceMods and sharedMods
		fs.mkdirSync(instancedirectory + "/mods/");
	} catch(e){}
	console.log("Clusterio | Moving shared mods from sharedMods/ to instance/mods...");
	fs.copySync('sharedMods', instancedirectory + "/mods");
	console.log("Clusterio | Moving instance specific mods from instance/instanceMods to instance/mods...");
	fs.copySync(instancedirectory + "/instanceMods", instancedirectory + "/mods");

	process.on('SIGINT', function () {
		console.log("Caught interrupt signal");
		messageInterface("/quit");
	});

	// Spawn factorio server
	//var serverprocess = child_process.exec(commandline);
	fileOps.getNewestFile(instancedirectory + "/saves/", fs.readdirSync(instancedirectory + "/saves/"),function(err, latestSave) {
		if(err) {
			console.log("Your savefile seems to be missing. This might because you created an instance without having factorio\
			installed and configured properly. Try installing factorio and adding your savefile to instances/[instancename]/saves/");
			throw err;
		}
		// implicit global
		serverprocess = child_process.spawn(
			'./' + config.factorioDirectory + '/bin/x64/factorio', [
				'-c', instancedirectory + '/config.ini',
				'--start-server', latestSave.file,
				'--rcon-port', Number(process.env.RCONPORT) || instanceconfig.clientPort,
				'--rcon-password', instanceconfig.clientPassword,
				'--server-settings', instancedirectory + '/server-settings.json',
				'--port', Number(process.env.FACTORIOPORT) || instanceconfig.factorioPort
			], {
				'stdio': ['pipe', 'pipe', 'pipe']
			}
		);

		serverprocess.on('close', (code) => {
			console.log(`child process exited with code ${code}`);
			process.exit();
		});
		serverprocess.stdout.on("data", (data) => {
			// log("Stdout: " + data);
			if(data.toString('utf8').includes("Couldn't parse RCON data: Maximum payload size exceeded")){
				console.error("ERROR: RCON CONNECTION BROKE DUE TO TOO LARGE PACKET!");
				console.error("Attempting reconnect...");
				client.close();
				client.connect();
			}
			if(process.platform == "linux"){
				// we have to log on linux because linux only shows stdout of the first process launched
				console.log('Factorio: ' + data);
			}
		});
		serverprocess.stderr.on('data', (chunk) => {
			console.log('ERR: ' + chunk);
		});

		// connect to the server with rcon
		if(process.platform != "linux"){
			// IP, port, password
			client = new Rcon({
				host: 'localhost',
				port: Number(process.env.RCONPORT) || instanceconfig.clientPort,
				password: instanceconfig.clientPassword,
				timeout: 0
			});
			
			// check the logfile to see if the RCON interface is running as there is no way to continue without it
			// we read the log every 2 seconds and stop looping when we start connecting to factorio
			function checkRcon() {
				fs.readFile(instancedirectory+"/factorio-current.log", function (err, data) {
					// if (err) console.log(err);
					if(data && data.indexOf('Starting RCON interface') > 0){
						client.connect();
					} else {
						setTimeout(function(){
							checkRcon();
						},2000);
					}
				});
			}
			setTimeout(checkRcon, 5000);
		
			client.on('authenticated', function () {
				console.log('Clusterio | RCON Authenticated!');
				instanceManagement(); // start using rcons
			}).on('connected', function () {
				console.log('Clusterio | RCON Connected!');
				// getID();
			}).on('disconnected', function () {
				console.log('Clusterio | RCON Disconnected!');
				process.exit(0); // exit because RCON disconnecting is undefined behaviour and we rather just wanna restart now
			});
		} else if(process.platform == "linux"){
			// TODO: Check if this works fine on linux or if it has to be delayed until the server starts properly
			instanceManagement();
		}

		// set some globals
		confirmedOrders = [];
		lastSignalCheck = Date.now();
	});
}

// ensure instancemanagement only ever runs once
_.once(instanceManagement);
function instanceManagement() {
	/* Open websocket connection to master */
	var socket = ioClient("http://"+config.masterIP+":"+config.masterPort);
	socket.on("hello", data => {
		console.log("SOCKET | registering slave!");
		socket.emit("registerSlave", {
			instanceID: instanceconfig.unique,
		});
		setInterval(B=> socket.emit("heartbeat"), 10000);
	});
	
	console.log("Started instanceManagement();");
	// load plugins and execute onLoad event
	let pluginDirectories = fileOps.getDirectoriesSync("./sharedPlugins/");
	let plugins = [];
	for(let i=0; i<pluginDirectories.length; i++) {
		let I = i
		let log = function(message) {
			console.log("Clusterio | "+ pluginDirectories[I] + " | " + message);
		}
		// these are our two config files. We need to send these in case plugin
		// wants to contact master or know something.
		let combinedConfig = deepmerge(instanceconfig,config,{clone:true})
		let pluginConfig = require("./sharedPlugins/" + pluginDirectories[i] + "/config.js");
		
		if(!global.subscribedFiles) {
			global.subscribedFiles = {};
		}
		if(pluginConfig.binary == "nodePackage"){
			// require index.js.main() of plugin and execute it as a function
			let pluginClass = require("./sharedPlugins/" + pluginDirectories[I] + "/index.js");
			plugins[I] = new pluginClass(combinedConfig, function(data){
				if(data.toString('utf8')[0] != "/") {
					log("Stdout: " + data.toString('utf8'));
				} else {
					messageInterface(data.toString('utf8'));
				}
			});
			if(pluginConfig.scriptOutputFileSubscription && typeof pluginConfig.scriptOutputFileSubscription == "string"){
				if(global.subscribedFiles[pluginConfig.scriptOutputFileSubscription]) {
					// please choose a unique file to subscribe to. If you need plugins to share this interface, set up a direct communication
					// between those plugins instead.
					throw "FATAL ERROR IN " + pluginDirectories[i] + " FILE ALREADY SUBSCRIBED " + pluginConfig.scriptOutputFileSubscription;
				}
				
				if (!fs.existsSync(instancedirectory + "/script-output/" + pluginConfig.scriptOutputFileSubscription)) {
					// Do something
					fs.writeFileSync(instancedirectory + "/script-output/" + pluginConfig.scriptOutputFileSubscription, "");
				}
				global.subscribedFiles[pluginConfig.scriptOutputFileSubscription] = true;
				console.log("Clusterio | Registered file subscription on "+instancedirectory + "/script-output/" + pluginConfig.scriptOutputFileSubscription);
				fs.watch(instancedirectory + "/script-output/" + pluginConfig.scriptOutputFileSubscription, fileChangeHandler);
				// run once in case a plugin wrote out information before the plugin loaded fully
				fileChangeHandler(false, pluginConfig.scriptOutputFileSubscription);
				
<<<<<<< HEAD
				fs.watch(instancedirectory + "/script-output/" + pluginConfig.scriptOutputFileSubscription, function (eventType, filename) {
					if (filename == null) return;
					// get array of lines in file
					let stuff = fs.readFileSync(instancedirectory + "/script-output/" + filename, "utf8").split("\n");
					// if you found anything, reset the file
					if (stuff[0]) {
						fs.writeFileSync(instancedirectory + "/script-output/" + filename, "");
					}
					for (let i = 0; i < stuff.length; i++) {
						if (stuff[i]) {
							plugins[I].scriptOutput(stuff[i]);
=======
				// send file contents to plugin for processing
				function fileChangeHandler(eventType, filename) {
					if(filename != null){
						// get array of lines in file
						let stuff = fs.readFileSync(instancedirectory + "/script-output/" + filename, "utf8").split("\n");
						// if you found anything, reset the file
						if (stuff[0]) {
							fs.writeFileSync(instancedirectory + "/script-output/" + filename, "");
						}
						for(let i = 0; i < stuff.length; i++) {
							if(stuff[i]) {
								plugins[I].scriptOutput(stuff[i]);
							}
>>>>>>> be49deb1
						}
					}
				}
			}
			console.log("Clusterio | Loaded plugin " + pluginDirectories[i]);
		} else if(pluginConfig.binary != "nodePackage"){
			// handle as fragile executable plugin
			let args = pluginConfig.args || [];
			plugins[I]=child_process.spawn(pluginConfig.binary, args, {
				cwd: "./sharedPlugins/"+pluginDirectories[i],
				stdio: ['pipe', 'pipe', 'pipe'],
			});
			
			/*
				to send to stdin, use:
				spawn.stdin.write("text\n");
			*/
			// If plugin has subscribed to a file, send any text appearing in that file to stdin
			if(pluginConfig.scriptOutputFileSubscription && typeof pluginConfig.scriptOutputFileSubscription == "string") {
				if(global.subscribedFiles[pluginConfig.scriptOutputFileSubscription]) {
					// please choose a unique file to subscribe to. If you need plugins to share this interface, set up a direct communication
					// between those plugins instead.
					throw "FATAL ERROR IN " + pluginDirectories[i] + " FILE ALREADY SUBSCRIBED " + pluginConfig.scriptOutputFileSubscription;
				}
				
				if (!fs.existsSync(instancedirectory + "/script-output/" + pluginConfig.scriptOutputFileSubscription)) {
					// Do something
					fs.writeFileSync(instancedirectory + "/script-output/" + pluginConfig.scriptOutputFileSubscription, "");
				}
				global.subscribedFiles[pluginConfig.scriptOutputFileSubscription] = true;
				fs.watch(instancedirectory + "/script-output/" + pluginConfig.scriptOutputFileSubscription, function (eventType, filename) {
					// get array of lines in file
					// TODO async
					let stuff = fs.readFileSync(instancedirectory + "/script-output/" + filename, "utf8").split("\n");
					// if you found anything, reset the file
					if (stuff[0]) {
						fs.writeFileSync(instancedirectory + "/script-output/" + filename, "");
					}
					for (let i = 0; i < stuff.length; i++) {
						if (stuff[i]) {
							plugins[I].stdin.write(stuff[i]);
						}
					}
				});
			}
			// these are our two config files. We need to send these in case plugin
			// wants to contact master or know something.
			// send through script-output file, maybe more compat?
			fs.writeFileSync(instancedirectory + "/script-output/" + pluginConfig.scriptOutputFileSubscription, JSON.stringify(combinedConfig)+"\r\n");
			// send directly through stdin
			// plugins[i].stdin.write(JSON.stringify(combinedConfig)+"\n");
			
			console.log("Clusterio | Loaded plugin " + pluginDirectories[i]);
			plugins[i].stdout.on("data", (data) => {
				if(data.toString('utf8')[0] != "/") {
					log("Stdout: " + data.toString('utf8'))
				} else {
					messageInterface(data.toString('utf8'));
				}
			});
			plugins[i].stderr.on("data", (data) => {
				log("STDERR: " + data);
			});
			plugins[i].on('close', (code) => {
				log(`child process exited with code ${code}`);
			});
		}
	}
	
	// world IDs ------------------------------------------------------------------
	hashMods(instance, function(modHashes){
		setInterval(getID, 10000);
		getID();
		function getID() {
			messageInterface("/silent-command game.write_file('tempfile.txt', 'connected_players ' .. #game.connected_players .. '\\n', true, 0)", function(err) {setTimeout(function(){
				// get array of lines in file
				if(fs.existsSync(instancedirectory + "/script-output/tempfile.txt")) {
					var data = fs.readFileSync(instancedirectory + "/script-output/tempfile.txt", "utf8").split("\n");
					// delete when we are done
					fs.unlink(instancedirectory + "/script-output/tempfile.txt", function(){});
				}
				// if we actually got anything from the file, proceed to categorize it
				if (data && data[0]) {
					while (data[0]) {
						let q = data[0].split(" ");
						// delete array element
						data.splice(0,1);
						if(q[0] == "connected_players" && Number(q[1]) != NaN) {
							instanceInfo.playerCount = q[1];
						}
					}
				} else {
					instanceInfo.playerCount = 0;
				}
				var payload = {
					time: Date.now(),
					rconPort: instanceconfig.clientPort,
					rconPassword: instanceconfig.clientPassword,
					serverPort: instanceconfig.factorioPort,
					unique: instanceconfig.unique,
					publicIP: config.publicIP, // IP of the server should be global for all instances, so we pull that straight from the config
					mods:modHashes,
					playerCount: instanceInfo.playerCount || 0,
					instanceName: instance,
				}
				
				function callback(err, mac) {
					if (err) {
						console.log("##### getMac crashed, but we don't really give a shit because we are probably closing down #####");
					} else {
						payload.mac = mac
						console.log("Registered our precense with master "+config.masterIP+" at " + payload.time);
						needle.post(config.masterIP + ":" + config.masterPort + '/api/getID', payload, function (err, response, body) {
							if (err && err.code != "ECONNRESET"){
								console.error("We got problems, something went wrong when contacting master");
								console.error(err);
							} else if (response && response.body) {
								// In the future we might be interested in whether or not we actually manage to send it, but honestly I don't care.
								console.log(response.body);
							}
						});
					}
				}
				if(global.mac){
					callback(undefined, global.mac);
				} else {
					getMac(callback);
				}
			},1000)});
		}
	});
	
	
	// Mod uploading and management -----------------------------------------------
	// get mod names and hashes
	// string: instance, function: callback
	
	setTimeout(function(){hashMods(instance, uploadMods)}, 5000);
	function uploadMods(modHashes) {
		// [{modName:string,hash:string}, ... ]
		for(let i=0;i<modHashes.length;i++){
			let payload = {
				modName: modHashes[i].modName,
				hash: modHashes[i].hash,
			}
			needle.post(config.masterIP + ":" + config.masterPort + '/api/checkMod', payload, function (err, response, body) {
				if(err) throw err // Unable to contact master server! Please check your config.json.
				if(response && body && body == "found") {
					console.log("master has mod");
				} else if (response && body && typeof body == "string") {
					let mod = response.body;
					if(config.uploadModsToMaster){
						console.log("Sending mod: " + mod);
						// Send mods master says it wants
						// response.body is a string which is a modName.zip
						var req = request.post("http://"+config.masterIP + ":" + config.masterPort + '/api/uploadMod', function (err, resp, body) {
							if (err) {
								console.log('Error!');
								throw err
							} else {
								console.log('URL: ' + body);
							}
						});
						var form = req.form();
						form.append('file', fs.createReadStream("./instances/"+instance+"/mods/"+mod));
					} else {
						console.log("Not sending mod: " + mod + " to master because config.uploadModsToMaster is not enabled")
					}
				}
			});
		}
	}
	
	// flow/production statistics ------------------------------------------------------------
	oldFlowStats = false
	setInterval(function(){
		fs.readFile(instancedirectory + "/script-output/flows.txt", {encoding: "utf8"}, function(err, data) {
			if(!err && data) {
				let timestamp = Date.now();
				data = data.split("\n");
				let flowStats = [];
				for(let i = 0; i < data.length; i++) {
					// try catch to remove any invalid json
					try{
						flowStats[flowStats.length] = JSON.parse(data[i]);
					} catch (e) {
						// console.log(" invalid json: " + i);
						// some lines of JSON are invalid but don't worry, we just filter em out
					}
				}
				// fluids
				let flowStat1 = flowStats[flowStats.length-1].flows.player.input_counts
				// items
				let flowStat2 = flowStats[flowStats.length-2].flows.player.input_counts
				// merge fluid and item flows
				let totalFlows = {};
				for(let key in flowStat1) totalFlows[key] = flowStat1[key];
				for(let key in flowStat2) totalFlows[key] = flowStat2[key];
				if(oldFlowStats && totalFlows && oldTimestamp) {
					let payload = objectOps.deepclone(totalFlows);
					// change from total reported to per time unit
					for(let key in oldFlowStats) {
						// get production per minute
						payload[key] = Math.floor((payload[key] - oldFlowStats[key])/(timestamp - oldTimestamp)*60000);
						if(payload[key] < 0) {
							payload[key] = 0;
						}
					}
					for(let key in payload) {
						if(payload[key] == '0') {
							delete payload[key];
						}
					}
					console.log("Recorded flows, copper plate since last time: " + payload["copper-plate"]);
					needle.post(config.masterIP + ":" + config.masterPort + '/api/logStats', {timestamp: timestamp, instanceID: instanceconfig.unique,data: payload}, function (err, response, body) {
						// we did it, keep going
					});
				}
				oldTimestamp = timestamp;
				oldFlowStats = totalFlows;
				fs.writeFileSync(instancedirectory + "/script-output/flows.txt", "");
			}
		});
		// we don't need to update stats quickly as that could be expensive
	}, 60000*5);
	
	// provide items --------------------------------------------------------------
	// trigger when something happens to output.txt
	fs.watch(instancedirectory + "/script-output/output.txt", function (eventType, filename) {
		// get array of lines in file
		let items = fs.readFileSync(instancedirectory + "/script-output/output.txt", "utf8").split("\n");
		// if you found anything, reset the file
		if (items[0]) {
			fs.writeFileSync(instancedirectory + "/script-output/output.txt", "");
		}
		for (let i = 0; i < items.length; i++) {
			if (items[i]) {
				let g = items[i].split(" ");
				g[0] = g[0].replace("\u0000", "");
				// console.log("exporting " + JSON.stringify(g));
				// send our entity and count to the master for him to keep track of
				needle.post(config.masterIP + ":" + config.masterPort + '/api/place', {
					name: g[0],
					count: g[1],
					instanceName: instance, // name of instance
					instanceID: instanceconfig.unique, // a hash computed from the randomly generated rcon password
				}, function (err, resp, body) {
					if(body == "failure") console.error("#### Export failed! Lost: "+g[1]+" "+g[0]);
					if(config.logItemTransfers){
						if(body == "success") console.log(`Exported ${g[1]} ${g[0]} to master`);
					}
				});
			}
		}
	});
	// request items --------------------------------------------------------------
	setInterval(function () {
		// get array of lines in file
		let items = fs.readFileSync(instancedirectory + "/script-output/orders.txt", "utf8").split("\n");
		// if we actually got anything from the file, proceed and reset file
		if (items[0]) {
			fs.writeFileSync(instancedirectory + "/script-output/orders.txt", "");
			// prepare a package of all our requested items in a more tranfer friendly format
			var preparedPackage = {};
			for (let i = 0; i < items.length; i++) {
				(function (i) {
					if (items[i]) {
						items[i] = items[i].split(" ");
						items[i][0] = items[i][0].replace("\u0000", "");
						items[i][0] = items[i][0].replace(",", "");
						if (preparedPackage[items[i][0]]) {
							// if we have buffered some already, sum the new items
							if (typeof Number(preparedPackage[items[i][0]].count) == "number" && typeof Number(items[i][1]) == "number") {
								preparedPackage[items[i][0]] = {
									"name": items[i][0],
									"count": Number(preparedPackage[items[i][0]].count) + Number(items[i][1]),
									"instanceName":instance,
									"instanceID":instanceconfig.unique,
								};
							// else just add em in without summing
							} else if (typeof Number(items[i][1]) == "number") {
								preparedPackage[items[i][0]] = {
									"name": items[i][0],
									"count": Number(items[i][1]),
									"instanceName":instance,
									"instanceID":instanceconfig.unique,
								};
							}
						// this condition will NEVER be triggered but we know how that goes
						} else if (typeof Number(items[i][1]) == "number") {
							preparedPackage[items[i][0]] = {
								"name": items[i][0],
								"count": Number(items[i][1]),
								"instanceName":instance,
								"instanceID":instanceconfig.unique,
							};
						}
					}
				})(i);
			}
			// request our items, one item at a time
			for (let i = 0; i < Object.keys(preparedPackage).length; i++) {
				// console.log(preparedPackage[Object.keys(preparedPackage)[i]]);
				needle.post(config.masterIP + ":" + config.masterPort + '/api/remove', preparedPackage[Object.keys(preparedPackage)[i]], function (err, response, body) {
					if (response && response.body && typeof response.body == "object") {
						// buffer confirmed orders
						confirmedOrders[confirmedOrders.length] = {
							[response.body.name]: response.body.count,
						}
						if(config.logItemTransfers){
							console.log(`Imported ${response.body.count} ${response.body.name} from master`);
						}
					}
				});
			}
			// if we got some confirmed orders
			// console.log("Importing " + confirmedOrders.length + " items! " + JSON.stringify(confirmedOrders));
			sadas = JSON.stringify(confirmedOrders);
			confirmedOrders = [];
			// send our RCON command with whatever we got
			messageInterface("/silent-command remote.call('clusterio', 'importMany', '" + sadas + "')");
			sadas = null;
		}
	}, 1000);
	// COMBINATOR SIGNALS ---------------------------------------------------------
	// get inventory from Master and RCON it to our slave
	setInterval(function () {
		needle.get(config.masterIP + ":" + config.masterPort + '/api/inventory', function (err, response, body) {
			if(err){
				console.log("Unable to get JSON master/api/inventory, master might be unaccessible");
			} else if (response && response.body) {
				// Take the inventory we (hopefully) got and turn it into the format LUA accepts
				if(Buffer.isBuffer(response.body)) {console.log(response.body.toString("utf-8")); throw new Error();} // We are probably contacting the wrong webserver
				try {
					var inventory = JSON.parse(response.body);
				} catch (e){
					console.log(e);
				}
				var inventoryFrame = {};
				for (let i = 0; i < inventory.length; i++) {
					inventoryFrame[inventory[i].name] = Number(inventory[i].count);
					if(inventoryFrame[inventory[i].name] >= Math.pow(2, 31)){
						inventoryFrame[inventory[i].name] = Math.pow(2, 30); // set it waaay lower, 31 -1 would probably suffice
					}
				}
				inventoryFrame["signal-unixtime"] = Math.floor(Date.now()/1000);
				// console.log("RCONing inventory! " + JSON.stringify(inventoryFrame));
				messageInterface("/silent-command remote.call('clusterio', 'receiveInventory', '" + JSON.stringify(inventoryFrame) + "')");
			}
		});
	}, 1000);
	// Make sure world has its worldID
	setTimeout(function(){
		messageInterface("/silent-command remote.call('clusterio','setWorldID',"+instanceconfig.unique+")")
	}, 20000);
	/* REMOTE SIGNALLING
	 * send any signals the slave has been told to send
	 * Fetch combinator signals from the server
	*/
	socket.on("processCombinatorSignal", circuitFrameWithMeta => {
		if(circuitFrameWithMeta && typeof circuitFrameWithMeta == "object" && circuitFrameWithMeta.frame && Array.isArray(circuitFrameWithMeta.frame)){
			messageInterface("/silent-command remote.call('clusterio', 'receiveFrame', '"+JSON.stringify(circuitFrameWithMeta.frame)+"')");
		}
	});
	// get outbound frames from file and send to master
	// get array of lines in file, each line should correspond to a JSON encoded frame
	let signals = fs.readFileSync(instancedirectory + "/script-output/txbuffer.txt", "utf8").split("\n");
	// if we actually got anything from the file, proceed and reset file
	let readingTxBufferSoon = false;
	let txBufferClearCounter = 0;
	fs.watch(instancedirectory + "/script-output/txbuffer.txt", "utf-8", (eventType, filename) => {
		if(!readingTxBufferSoon){ // use a 100ms delay to avoid messing with rapid sequential writes from factorio (I think that might be a problem maybe?)
			readingTxBufferSoon = true;
			setTimeout(()=>{
				txBufferClearCounter++;
				fs.readFile(instancedirectory + "/script-output/txbuffer.txt", "utf-8", (err, signals) => {
					signals = signals.split("\n");
					if (signals[0]) {
						//if(txBufferClearCounter > 500){
							fs.writeFileSync(instancedirectory + "/script-output/txbuffer.txt", "");
						//	txBufferClearCounter = 0;
						//}
						
						// loop through all our frames
						for (let i = 0; i < signals.length; i++) {
							if (signals[i] && objectOps.isJSON(signals[i])) {
								// signals[i] is a JSON array called a "frame" of signals. We timestamp it for storage on master
								// then we unpack and RCON in this.frame to the game later.
								let framepart = JSON.parse(signals[i]);
								let doneframe = {
									time: Date.now(),
									frame: framepart, // thats our array of objects(single signals);
								}
								// send to master using socket.io, opened at the top of instanceManagement()
								socket.emit("combinatorSignal", doneframe);
							} else {
								// console.log("Invalid jsony: "+typeof signals[i])
							}
						}
					}
				});
				readingTxBufferSoon = false;
			},100);
		}
	});
} // END OF INSTANCE START ---------------------------------------------------------------------

// string, function
// returns [{modName:string,hash:string}, ... ]
function hashMods(instanceName, callback) {
	if(!callback) {
		throw new Error("ERROR in function hashMods NO CALLBACK");
	}
	function callback2(hash, modName){
		hashedMods[hashedMods.length] = {
			modName: modName,
			hash: hash,
		}
		// check if this callback has ran once for each mod
		if(hashedMods.length == instanceMods.length) {
			callback(hashedMods);
		}
		//console.log(modname);
	}
	let hashedMods = [];
	/*let mods = fs.readdirSync("./sharedMods/")*/
	let instanceMods = fs.readdirSync("./instances/"+instanceName+"/mods/");
	if(instanceMods.length == 0){
		callback({}); // there are no mods installed, return an empty object
	}
	for(let o=0;o<instanceMods.length;o++) {
		if(path.extname(instanceMods[o]) != ".zip") {
			instanceMods.splice(instanceMods.indexOf(instanceMods[o]), 1); // remove element from array, we can't hash unzipped mods
		}
	}
	for(let i=0; i<instanceMods.length; i++){
		let path = "./instances/"+instanceName+"/mods/"+instanceMods[i];
		let name = instanceMods[i];
		let options = {
			files:path,
		}
		// options {files:[array of paths]}
		hashFiles(options, function(error, hash) {
			// hash will be a string if no error occurred
			if(!error){
				callback2(hash, name);
			} else {
				throw error;
			}
		});
	}
}<|MERGE_RESOLUTION|>--- conflicted
+++ resolved
@@ -471,19 +471,6 @@
 				// run once in case a plugin wrote out information before the plugin loaded fully
 				fileChangeHandler(false, pluginConfig.scriptOutputFileSubscription);
 				
-<<<<<<< HEAD
-				fs.watch(instancedirectory + "/script-output/" + pluginConfig.scriptOutputFileSubscription, function (eventType, filename) {
-					if (filename == null) return;
-					// get array of lines in file
-					let stuff = fs.readFileSync(instancedirectory + "/script-output/" + filename, "utf8").split("\n");
-					// if you found anything, reset the file
-					if (stuff[0]) {
-						fs.writeFileSync(instancedirectory + "/script-output/" + filename, "");
-					}
-					for (let i = 0; i < stuff.length; i++) {
-						if (stuff[i]) {
-							plugins[I].scriptOutput(stuff[i]);
-=======
 				// send file contents to plugin for processing
 				function fileChangeHandler(eventType, filename) {
 					if(filename != null){
@@ -497,7 +484,6 @@
 							if(stuff[i]) {
 								plugins[I].scriptOutput(stuff[i]);
 							}
->>>>>>> be49deb1
 						}
 					}
 				}
